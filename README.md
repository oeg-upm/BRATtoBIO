# Preprocess BRAT to BIO

## Table of Contents

- [Usage](#usage)
- [Requirements](#requirements)

This python file contains the necessary code to convert annotated data in Brat format to BIO format.

The files must be in a specific structure. The directory dataset must contain at least one set (train, dev, test).
Each set directory must contain two main directories:
1. First one with the text files (raw data)
2. Second one with the file with the annotation. Only one file with all the annotations. The structure of this file
       is as follows (each column is sep by a tab, so the pandas.DataFrame is readed as a tsv):

            filename    mark  label    off0    off1    span
            f1_example  T1	  HUMAN    112     118	  hombre
            f1_example  T2	  HUMAN    1025    1033	  paciente
            f2_example  T1	  HUMAN    112     118	  mujer
            f3_example  T1	  SPECIE   1025    1033	  coronavirus

Example of dataset organization for a dataset called 'cantemist', Each set has a directory 'text-files' with the raw data and a directory 'cantemist-ner' where the annotated data is
located.

    /path/to/dataset
    └── cantemist
        ├── train-set
        │   ├── cantemist-ner
        │   │   └── ner_annotations.tsv
        │   └── text-files
        │       ├── text-file_1.txt
        │       ├── text-file_2.txt
        │       └── ...
        │
        ├── dev-set
        │   ├── cantemist-ner
        │   │   └── ner_annotations.tsv
        │   └── text-files
        │       ├── text-file_1.txt
        │       ├── text-file_2.txt
        │       └── ...
        │
        └── test-set
            ├── cantemist-ner
            │   └── ner_annotations.tsv
            └── text-files
                ├── text-file_1.txt
                ├── text-file_2.txt
                └── ...

# Requirements

The requirements are already in the requirements.txt file:

       pandas==2.1.1
       pysbd==0.3.4
<<<<<<< HEAD
       qdm==4.66.1
=======
       tqdm==4.65.0
>>>>>>> f428718e


# Usage

    python preprocess.py <path-to-dataset> -tr <train-set-dir-name> \
    -de <dev-set-dir-name> -te <test-set-dir-name> -txt <text-files-dir-name> \
    -an <annotations-dir-name> -hd <list-of-columns> -sn <output-dir> \
    -n <number-of-process>

Example from the dataset tree in above:

- Dataset: "/home/carlos/datasets/cantemist"
    - Train: "train-set"
    - Evaluation: "dev-set"
    - Test: "test-set"
- Text files: "text-files"
- Annotations: "cantemist-ner"
- Header: "filename,mark,label,off0,off1,span"
- Output file: "processed_data",
- Number of processes: "8"

Example command:

    python preprocess.py /home/carlos/datasets/cantemist -tr train-set \
    -de dev-set -te test-set -txt text-files -an cantemist-ner \
    -hd filename,mark,label,off0,off1,span -sn processed_data -n 8
<|MERGE_RESOLUTION|>--- conflicted
+++ resolved
@@ -54,11 +54,8 @@
 
        pandas==2.1.1
        pysbd==0.3.4
-<<<<<<< HEAD
-       qdm==4.66.1
-=======
-       tqdm==4.65.0
->>>>>>> f428718e
+       tqdm==4.66.1
+
 
 
 # Usage
